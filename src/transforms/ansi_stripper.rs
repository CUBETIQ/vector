use crate::{
    config::{DataType, GenerateConfig, TransformConfig, TransformContext, TransformDescription},
    event::Value,
    internal_events::{
        ANSIStripperEventProcessed, ANSIStripperFailed, ANSIStripperFieldInvalid,
        ANSIStripperFieldMissing,
    },
    transforms::{FunctionTransform, Transform},
    Event, Result,
};
use serde::{Deserialize, Serialize};

#[derive(Deserialize, Serialize, Debug)]
#[serde(deny_unknown_fields)]
pub struct AnsiStripperConfig {
    field: Option<String>,
}

inventory::submit! {
    TransformDescription::new::<AnsiStripperConfig>("ansi_stripper")
}

impl GenerateConfig for AnsiStripperConfig {
    fn generate_config() -> toml::Value {
        toml::Value::try_from(Self { field: None }).unwrap()
    }
}

#[async_trait::async_trait]
#[typetag::serde(name = "ansi_stripper")]
impl TransformConfig for AnsiStripperConfig {
    async fn build(&self, _cx: TransformContext) -> Result<Transform> {
        let field = self
            .field
            .clone()
            .unwrap_or_else(|| crate::config::log_schema().message_key().into());

        Ok(Transform::function(AnsiStripper { field }))
    }

    fn input_type(&self) -> DataType {
        DataType::Log
    }

    fn output_type(&self) -> DataType {
        DataType::Log
    }

    fn transform_type(&self) -> &'static str {
        "ansi_stripper"
    }
}

pub struct AnsiStripper {
    field: String,
}

impl FunctionTransform for AnsiStripper {
    fn transform(&mut self, output: &mut Vec<Event>, mut event: Event) {
        let log = event.as_mut_log();

        match log.get_mut(&self.field) {
            None => emit!(ANSIStripperFieldMissing { field: &self.field }),
            Some(Value::Bytes(ref mut bytes)) => {
                match strip_ansi_escapes::strip(&bytes) {
                    Ok(b) => *bytes = b.into(),
                    Err(error) => emit!(ANSIStripperFailed {
                        field: &self.field,
                        error
                    }),
                };
            }
            _ => emit!(ANSIStripperFieldInvalid { field: &self.field }),
        }

        emit!(ANSIStripperEventProcessed);

        output.push(event);
    }
}

#[cfg(test)]
mod tests {
<<<<<<< HEAD
    use super::*;
    use crate::event::{Event, Value};
=======
    use super::{AnsiStripper, AnsiStripperConfig};
    use crate::{
        event::{Event, Value},
        transforms::Transform,
    };
>>>>>>> 3f11f7d2

    #[test]
    fn generate_config() {
        crate::test_util::test_generate_config::<AnsiStripperConfig>();
    }

    macro_rules! assert_foo_bar {
        ($($in:expr),* $(,)?) => {
            $(
                let mut transform = AnsiStripper {
                    field: "message".into(),
                };

                let event = Event::from($in);
                let event = transform.transform_one(event).unwrap();

                assert_eq!(
                    event.into_log().remove(crate::config::log_schema().message_key()).unwrap(),
                    Value::from("foo bar")
                );
            )+
        };
    }

    #[test]
    fn ansi_stripper_transform() {
        assert_foo_bar![
            "\x1b[3;4Hfoo bar",
            "\x1b[3;4ffoo bar",
            "\x1b[3Afoo bar",
            "\x1b[3Bfoo bar",
            "\x1b[3Cfoo bar",
            "\x1b[3Dfoo bar",
            "\x1b[sfoo bar",
            "\x1b[ufoo bar",
            "\x1b[2Jfoo bar",
            "\x1b[Kfoo bar",
            "\x1b[32mfoo\x1b[m bar",
            "\x1b[46mfoo\x1b[0m bar",
            "foo \x1b[46;41mbar",
            "\x1b[=3hfoo bar",
            "\x1b[=3lfoo bar",
            "foo bar",
        ];
    }
}<|MERGE_RESOLUTION|>--- conflicted
+++ resolved
@@ -81,16 +81,8 @@
 
 #[cfg(test)]
 mod tests {
-<<<<<<< HEAD
     use super::*;
     use crate::event::{Event, Value};
-=======
-    use super::{AnsiStripper, AnsiStripperConfig};
-    use crate::{
-        event::{Event, Value},
-        transforms::Transform,
-    };
->>>>>>> 3f11f7d2
 
     #[test]
     fn generate_config() {
